--- conflicted
+++ resolved
@@ -34,14 +34,4 @@
     def value(self):
         """Evaluate the callback to get the value.
         """
-        return self._validate_value(self._callback())
-
-    def get_data(self):
-        """Returns info needed to reconstruct the expression besides the args.
-        """
-<<<<<<< HEAD
-        return [self._callback, self.shape, self.attributes]
-=======
-        return [self._callback, self._rows, self._cols,
-                self._name, self._sign_str]
->>>>>>> 223be7f8
+        return self._validate_value(self._callback())