from cvxpy.atoms.affine.reshape import reshape
from cvxpy.atoms.affine.sum_entries import sum_entries
from cvxpy.atoms.elementwise.abs import abs
from cvxpy.constraints.second_order import SOC
from cvxpy.expressions.constants import Constant
from cvxpy.expressions.variables.variable import Variable
from cvxpy.reductions.dcp2cone.atom_canonicalizers.abs_canon import abs_canon
from cvxpy.utilities.power_tools import gm_constrs
from fractions import Fraction
import numpy as np


def pnorm_canon(expr, args):
    x = args[0]
    p = expr.p
    axis = expr.axis
    shape = expr.shape
    t = Variable(*shape)

    if p == 2:
        if axis is None:
            assert shape == (1, 1)
            return t, [SOC(t, x)]
        else:
            return t, [SOC(reshape(t, (shape[0] * shape[1], 1)), x, axis)]
    if p == np.inf:
        promoted_t = Constant(np.ones(x.shape)) * t
        return t, [x <= promoted_t, x + promoted_t >= 0]

    # we need an absolute value constraint for the symmetric convex branches
    # (p >= 1)
    constraints = []
    if p >= 1:
<<<<<<< HEAD
        # TODO(akshayka): Express this more naturally (recursively), in terms
        # of the other atoms
=======
>>>>>>> a311f5e0
        abs_expr = abs(Variable(*x.shape))
        abs_x, abs_constraints = abs_canon(abs_expr, abs_expr.args)
        x = abs_x
        constraints += abs_constraints

    if p == 1:
        return sum_entries(x), constraints

    # now, we take care of the remaining convex and concave branches
    # to create the rational powers, we need a new variable, r, and
    # the constraint sum(r) == t
    r = Variable(*x.shape)
    constraints += [sum_entries(r) == t]

    # todo: no need to run gm_constr to form the tree each time.
    # we only need to form the tree once
    promoted_t = Constant(np.ones(x.shape)) * t
    p = Fraction(p)
    if p < 0:
        constraints += gm_constrs(promoted_t, [x, r],  (-p/(1-p), 1/(1-p)))
    if 0 < p < 1:
        constraints += gm_constrs(r,  [x, promoted_t], (p, 1-p))
    if p > 1:
        constraints += gm_constrs(x,  [r, promoted_t], (1/p, 1-1/p))

    return t, constraints<|MERGE_RESOLUTION|>--- conflicted
+++ resolved
@@ -31,11 +31,8 @@
     # (p >= 1)
     constraints = []
     if p >= 1:
-<<<<<<< HEAD
         # TODO(akshayka): Express this more naturally (recursively), in terms
         # of the other atoms
-=======
->>>>>>> a311f5e0
         abs_expr = abs(Variable(*x.shape))
         abs_x, abs_constraints = abs_canon(abs_expr, abs_expr.args)
         x = abs_x
